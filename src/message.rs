--- conflicted
+++ resolved
@@ -436,7 +436,6 @@
             date_received_tm.tm_sec)
     }
 
-<<<<<<< HEAD
     pub fn store(&mut self, flag_name: StoreName, new_flags: HashSet<Flag>) -> String {
         let mut response = "(".to_string();
         match flag_name {
@@ -480,24 +479,5 @@
         Some("+flags") => Some(Add),
         Some("-flags") => Some(Sub),
         _ => None
-=======
-    fn print_flags(&self) -> String {
-        let mut res = String::new();
-        for flag in self.flags.iter() {
-            let flag_str = match flag {
-                &Answered => { "\\Answered".to_string() },
-                &Draft => { "\\Draft".to_string() },
-                &Flagged => { "\\Flagged".to_string() },
-                &Seen => { "\\Seen".to_string() }
-            };
-            res = format!("{}{} ", res, flag_str);
-        }
-        // Remove trailing whitespace.
-        // TODO: find a safer way to do this.
-        if res.as_slice().len() > 0 {
-            res = res.as_slice().slice_to(res.as_slice().len() - 1).to_string()
-        }
-        format!("({})", res)
->>>>>>> 3244a7ba
     }
 }